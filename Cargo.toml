[package]
name = "ff"
version = "0.13.1"
authors = [
    "Sean Bowe <ewillbefull@gmail.com>",
    "Jack Grigg <thestr4d@gmail.com>",
]
edition = "2021"
rust-version = "1.63"
description = "Library for building and interfacing with finite fields"
readme = "README.md"
documentation = "https://docs.rs/ff/"
homepage = "https://github.com/zkcrypto/ff"
license = "MIT/Apache-2.0"
repository = "https://github.com/zkcrypto/ff"

[dependencies]
bitvec = { version = "1", default-features = false, optional = true }
byteorder = { version = "1", default-features = false, optional = true }
<<<<<<< HEAD
ff_derive = { version = "0.13", path = "ff_derive", optional = true }
rand_core = { version = "0.9", default-features = false }
=======
ff_derive = { version = "0.13.1", path = "ff_derive", optional = true }
rand_core = { version = "0.6", default-features = false }
>>>>>>> 41fb01b8
subtle = { version = "2.2.1", default-features = false, features = ["i128"] }

[dev-dependencies]
blake2b_simd = "1"
rand = "0.9"

[features]
default = ["bits", "std"]
alloc = []
bits = ["bitvec", "ff_derive?/bits"]
derive = ["byteorder", "ff_derive"]
std = ["alloc"]

[[test]]
name = "derive"
required-features = ["derive"]

[badges]
maintenance = { status = "actively-developed" }

[package.metadata.docs.rs]
all-features = true
rustdoc-args = ["--cfg", "docsrs"]<|MERGE_RESOLUTION|>--- conflicted
+++ resolved
@@ -17,13 +17,8 @@
 [dependencies]
 bitvec = { version = "1", default-features = false, optional = true }
 byteorder = { version = "1", default-features = false, optional = true }
-<<<<<<< HEAD
-ff_derive = { version = "0.13", path = "ff_derive", optional = true }
+ff_derive = { version = "0.13.1", path = "ff_derive", optional = true }
 rand_core = { version = "0.9", default-features = false }
-=======
-ff_derive = { version = "0.13.1", path = "ff_derive", optional = true }
-rand_core = { version = "0.6", default-features = false }
->>>>>>> 41fb01b8
 subtle = { version = "2.2.1", default-features = false, features = ["i128"] }
 
 [dev-dependencies]
