# Changelog
All notable changes to this library will be documented in this file.

The format is based on [Keep a Changelog](https://keepachangelog.com/en/1.0.0/),
and this library adheres to Rust's notion of
[Semantic Versioning](https://semver.org/spec/v2.0.0.html).

## [Unreleased]

<<<<<<< HEAD
### Changed
- MSRV is now 1.63.0.
- Migrated to `rand_core 0.9`.
- `ff::Field::random(rng: impl RngCore) -> Self` has been changed back to
  `Field::random<R: RngCore + ?Sized>(rng: &mut R) -> Self`, to enable passing a
  trait object as the RNG.
- `ff::Field::try_from_rng` is a new trait method that must be implemented by
  downstreams. `Field::random` now has a default implementation that calls it.

### Removed
- `derive_bits` feature flag (use `bits` instead).
=======
## [0.13.1] - 2025-03-09
### Changed
- `ff_derive` now works with all odd primes, not just primes that are either
  `3 (mod 4)` or `1 (mod 16)`.

### Fixed
- A type inference problem when `ff_derive` and `hybrid-array` are in the same
  dependency tree has been fixed.
>>>>>>> 41fb01b8

## [0.13.0] - 2022-12-06
### Added
- `ff::Field::{ZERO, ONE}`
- `ff::Field::pow`
- `ff::Field::{sqrt_ratio, sqrt_alt}`
- `core::iter::{Sum, Product}` bounds on `ff::Field`
- `ff::PrimeField::from_u128`
- `ff::PrimeField::{MODULUS, TWO_INV}`
- Constants related to multiplicative generators:
  - `ff::PrimeField::MULTIPLICATIVE_GENERATOR`
  - `ff::PrimeField::{ROOT_OF_UNITY, ROOT_OF_UNITY_INV}`
  - `ff::PrimeField::DELTA`
- `ff::WithSmallOrderMulGroup`
- `ff::FromUniformBytes`
- `ff::helpers`:
  - `sqrt_tonelli_shanks`
  - `sqrt_ratio_generic`

### Changed
- `ff::Field::sqrt` is now a provided method that uses the `Field::sqrt_ratio`
  method. Implementors of the `Field` trait can choose to implement
  `Field::sqrt_ratio` and use the provided `ff::Field::sqrt` method, especially
  if it is more efficient in practice, or they can keep their own implementation
  of `Field::sqrt` and implement `Field::sqrt_ratio` in terms of that
  implementation using the `ff::helpers::sqrt_ratio_generic` helper function.
- `ff::PrimeField` is now documented as representing a non-binary field (i.e.
  its prime is not 2). This was always the intention, but is now a concrete
  requirement in order for `PrimeField::TWO_INV` to exist.

### Removed
- `ff::Field::{zero, one}` (use `ff::Field::{ZERO, ONE}` instead).
- `ff::PrimeField::{multiplicative_generator, root_of_unity}` (use
  `ff::PrimeField::{MULTIPLICATIVE_GENERATOR, ROOT_OF_UNITY}` instead).

## [0.12.1] - 2022-10-28
### Fixed
- `ff_derive` previously generated a `Field::random` implementation that would
  overflow for fields that needed a full 64-bit spare limb.

## [0.12.0] - 2022-05-04
### Changed

- MSRV is now 1.56.0.
- Bumped `bitvec` to 1.0.

## [0.11.1] - 2022-05-04
### Fixed
- `ff_derive` procedural macro can now be invoked within regular macros.
- Previously, `ff_derive`'s procedural macro would generate implementations of
  `PrimeFieldBits` even when the `bits` crate feature was disabled. `ff_derive`
  can now be used without a dependency on `bitvec` by disabling feature
  features. The new crate feature `derive_bits` can be used to force the
  generation of `PrimeFieldBits` implementations. This new crate feature will be
  removed once our MSRV is at least 1.60 and we have access to [weak dependency
  features](https://blog.rust-lang.org/2022/04/07/Rust-1.60.0.html#new-syntax-for-cargo-features).

## [0.11.0] - 2021-09-02
### Added
- `subtle::ConstantTimeEq` bound on `ff::Field`
- `Copy + Send + Sync + 'static` bounds on `ff::PrimeField::Repr`
- `ff::derive` module behind the `derive` feature flag, containing dependencies for the
  `PrimeField` derive macro:
  - Re-exports of required crates.
  - `adc, mac, sbb` constant-time const helper functions.
- `ff::Field::is_zero_vartime`
- `ff::PrimeField::from_repr_vartime`

### Changed
- `ff::Field::is_zero` now returns `subtle::Choice`.
- `ff::PrimeField::{is_odd, is_even}` now return `subtle::Choice`.
- `ff::PrimeField::from_repr` now return `subtle::CtOption<Self>`.
- `ff::PrimeField::from_str` has been renamed to `PrimeField::from_str_vartime`.

### Removed
- `ff::{adc, mac_with_carry, sbb}` (replaced by `ff::derive::{adc, mac, sbb}`).

## [0.10.1] - 2021-08-11
### Added
- `ff::BatchInvert` extension trait, implemented for iterators over mutable field elements
  which allows those field elements to be inverted in a batch. This trait is behind the
  new `alloc` feature flag.
- `ff::BatchInverter` struct, which provides methods for non-allocating batch inversion of
  field elements contained within slices.

## [0.10.0] - 2021-06-01
### Added
- `ff::PrimeFieldBits: PrimeField` trait, behind a `bits` feature flag.

### Changed
- MSRV is now 1.51.0.
- Bumped `bitvec` to 0.22 to enable fixing a performance regression in `ff 0.9`.
  The `bitvec::view::BitView` re-export has been replaced by
  `bitvec::view::BitViewSized`.
- The `bitvec` dependency and its re-exports have been gated behind the `bits`
  feature flag.

### Removed
- `ff::PrimeField::{ReprBits, char_le_bits, to_le_bits}` (replaced by
  `ff::PrimeFieldBits` trait).

### Fixed
- `#[derive(PrimeField)]` now works on small moduli (that fit in a single `u64`
  limb).

## [0.9.0] - 2021-01-05
### Added
- Re-export of `bitvec::view::BitView`.
- `ff::FieldBits<V>` type alias for the return type of
  `ff::PrimeField::{char_le_bits, to_le_bits}`.

### Changed
- Bumped `bitvec` to 0.20, `rand_core` to 0.6.

### Removed
- `From<Self>` and `From<&Self>` bounds on `ff::PrimeField::Repr`.

## [0.8.0] - 2020-09-08
### Added
- `ff::PrimeField::{ReprBits, char_le_bits, to_le_bits}`, and a public
  dependency on `bitvec 0.18`.
- `ff::Field::cube` method with provided implementation.
- `Send + Sync` bounds on `ff::PrimeField::ReprBits`

### Changed
- MSRV is now 1.44.0.
- `ff::Field::random<R: RngCore + ?Sized>(rng: &mut R) -> Self` has been changed
  to `Field::random(rng: impl RngCore) -> Self`, to align with
  `group::Group::random`.

### Removed
- `fmt::Display` bound on `ff::Field`.
- `ff::PrimeField::char` (replaced by `ff::PrimeField::char_le_bits`).
- `ff::{BitIterator, Endianness, PrimeField::ReprEndianness` (replaced by
  `ff::PrimeField::to_le_bits`).<|MERGE_RESOLUTION|>--- conflicted
+++ resolved
@@ -7,7 +7,6 @@
 
 ## [Unreleased]
 
-<<<<<<< HEAD
 ### Changed
 - MSRV is now 1.63.0.
 - Migrated to `rand_core 0.9`.
@@ -19,7 +18,7 @@
 
 ### Removed
 - `derive_bits` feature flag (use `bits` instead).
-=======
+
 ## [0.13.1] - 2025-03-09
 ### Changed
 - `ff_derive` now works with all odd primes, not just primes that are either
@@ -28,7 +27,6 @@
 ### Fixed
 - A type inference problem when `ff_derive` and `hybrid-array` are in the same
   dependency tree has been fixed.
->>>>>>> 41fb01b8
 
 ## [0.13.0] - 2022-12-06
 ### Added
